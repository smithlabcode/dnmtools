/* Copyright (C) 2022-2023 Andrew D. Smith and Guilherme Sena
 *
 * Authors: Andrew D. Smith and Guilherme Sena
 *
 * This program is free software: you can redistribute it and/or
 * modify it under the terms of the GNU General Public License as
 * published by the Free Software Foundation, either version 3 of the
 * License, or (at your option) any later version.
 *
 * This program is distributed in the hope that it will be useful, but
 * WITHOUT ANY WARRANTY; without even the implied warranty of
 * MERCHANTABILITY or FITNESS FOR A PARTICULAR PURPOSE.  See the GNU
 * General Public License for more details.
 */

#include <config.h>

#include <algorithm>
#include <functional>
#include <iomanip>
#include <iostream>
#include <sstream>
#include <string>
#include <vector>

using std::begin;
using std::end;
using std::cout;
using std::endl;
using std::pair;
using std::string;
using std::to_string;
using std::vector;

static const string PROGRAM_NAME = "dnmtools";

struct dnmtools_command {
  string tag;
  string description;
  std::function<int(const int, const char **)> fun;

  auto operator()(const int argc, const char **argv) const -> int {
    return fun(argc - 1, argv + 1);
  }
};

auto
operator<<(std::ostream &out, const dnmtools_command &cmd) -> std::ostream & {
  static const size_t pad_size = 4;
  static const size_t offset = 15;
  static const string pad(pad_size, ' ');
  return out << pad << std::left << std::setw(offset) << (cmd.tag + ":")
             << cmd.description;
}

// ADS: not sure of best way to acquire these below beyond simply
// declaring them here
int
abismal(int argc, const char **argv);
int
abismalidx(int argc, const char **argv);
int
simreads(int argc, const char **argv);
int
main_counts(int argc, const char **argv);
int
main_allelicmeth(int argc, const char **argv);
int
main_amrfinder(int argc, const char **argv);
int
main_amrtester(int argc, const char **argv);
int
main_bsrate(int argc, const char **argv);
int
main_hmr(int argc, const char **argv);
int
main_hmr_rep(int argc, const char **argv);
int
main_hypermr(int argc, const char **argv);
int
main_levels(int argc, const char **argv);
int
main_methentropy(int argc, const char **argv);
int
main_methstates(int argc, const char **argv);
int
main_multimethstat(int argc, const char **argv);
int
main_pmd(int argc, const char **argv);
int
main_roimethstat(int argc, const char **argv);
int
main_mlml(int argc, const char **argv);
int
main_dmr(int argc, const char **argv);
int
main_methdiff(int argc, const char **argv);
int
main_radmeth_adjust(int argc, const char **argv);
int
main_radmeth(int argc, const char **argv);
int
main_radmeth_merge(int argc, const char **argv);
int
main_clean_hairpins(int argc, const char **argv);
int
main_uniq(int argc, const char **argv);
int
main_fast_liftover(int argc, const char **argv);
int
main_format(int argc, const char **argv);
int
main_guessprotocol(int argc, const char **argv);
int
main_lc_approx(int argc, const char **argv);
int
main_lift_filter(int argc, const char **argv);
int
main_merge_bsrate(int argc, const char **argv);
int
main_merge_methcounts(int argc, const char **argv);
int
main_selectsites(int argc, const char **argv);
int
main_symmetric_cpgs(int argc, const char **argv);
int
metagene(int argc, const char **argv);
int
<<<<<<< HEAD
main_covered(int argc, const char **argv);
int
main_recovered(int argc, const char **argv);
=======
kmersites(int argc, const char **argv);
>>>>>>> 7ae81701

void
print_help(
  const vector<pair<string, vector<dnmtools_command>>> &command_groups) {
  cout << "Program: " << PROGRAM_NAME << "\n"
       << "Version: " << VERSION << "\n"
       << "Usage: " << PROGRAM_NAME << " <command> [options]\n"
       << "Commands:" << endl;
  for (auto &&g : command_groups) {
    cout << "  " << g.first << ":" << endl;
    for (auto &&c : g.second) cout << c << endl;
    cout << endl;
  }
}

int
main(int argc, const char **argv) {
  try {
    vector<pair<string, vector<dnmtools_command>>> command_groups = {
// clang-format off
{{"mapping",
 {{{"abismal",    "map FASTQ reads to a FASTA reference genome or an index", abismal},
   {"abismalidx", "convert a FASTA reference genome to an abismal index",    abismalidx},
   {"simreads",   "simulate reads in a FASTA reference genome",              simreads}}}},

{"methylome construction",
 {{{"format",    "convert SAM/BAM mapped bs-seq reads to standard dnmtools format", main_format},
   {"uniq",      "remove duplicate reads from sorted mapped reads",           main_uniq},
   {"bsrate",    "compute the BS conversion rate from BS-seq reads mapped to a genome",  main_bsrate},
   {"counts",    "get methylation levels from mapped WGBS reads",             main_counts},
   {"sym",       "get CpG sites and make methylation levels symmetric",       main_symmetric_cpgs},
   {"levels",    "compute methylation summary statistics from a counts file", main_levels}}}},

{"methylome analysis",
 {{{"hmr",       "identify hypomethylated regions", main_hmr},
   {"hmr-rep",   "identify hypomethylated regions in a set of replicate methylomes", main_hmr_rep},
   {"hypermr",   "identify hypermethylated regions in plant methylomes", main_hypermr},
   {"entropy",   "compute methylation entropy in sliding window", main_methentropy},
   {"multistat", "summarize methylation from to genomic intervals in a BED file", main_multimethstat},
   {"pmd",       "identify partially methylated domains", main_pmd},
   {"roi",       "compute average CpG methylation in each of a set of genomic interval", main_roimethstat},
   {"mlml",      "program to estimate hydroxymethylation levels", main_mlml}}}},

{"allele-specific methylation (ASM)",
 {{{"states",    "convert reads in SAM format into methylation states at CpGs", main_methstates},
   {"allelic",   "get probability of ASM for each pair of neighboring CpGs", main_allelicmeth},
   {"amrfinder", "identify regions of ASM in the genome", main_amrfinder},
   {"amrtester", "test a set of genomic intervals for ASM", main_amrtester}}}},

{"differential methylation (DM)",
 {{{"dmr",       "identify DMRs from genomic intervals and single-CpG DM probabilities",  main_dmr},
   {"diff",      "compute single-CpG DM probability between two methylomes", main_methdiff},
   {"radmeth",   "compute DM probabilities for each CpG using multiple methylomes", main_radmeth},
   {"radadjust", "adjust p-values from radmeth output", main_radmeth_adjust},
   {"radmerge",  "merge significant CpGs in radmeth output", main_radmeth_merge}}}},

{"methylation visualization",
 {{{"fastlift",   "liftover methylation levels between species", main_fast_liftover},
   {"metagene",   "summarize methylation around genomic features", metagene},
   {"liftfilter", "filter CpGs that are not CpGs in the target genome", main_lift_filter}}}},

{"utilities",
 {{{"cleanhp",       "fix and stat invdup/hairping reads", main_clean_hairpins},
   {"guessprotocol", "guess whether protocol is ordinary, pbat or random", main_guessprotocol},
   {"lc",            "approximate line counts in a file", main_lc_approx},
   {"merge-bsrate",  "merge bisulfite conversion rates files from bsrate", main_merge_bsrate},
   {"merge",         "merge multiple counts files into a counts file or a table", main_merge_methcounts},
<<<<<<< HEAD
   {"covered",       "filter a counts file for only covered sites", main_covered},
   {"recovered",     "replace missing sites in a counts file", main_recovered},
   {"selectsites",   "sites inside a set of genomic intervals", main_selectsites}}}}}};
=======
   {"selectsites",   "sites inside a set of genomic intervals", main_selectsites},
   {"kmersites",     "make track file for sites matching kmer", kmersites}}}}}};
>>>>>>> 7ae81701
// clang-format on

    if (argc < 2) {
      print_help(command_groups);
      return EXIT_SUCCESS;
    }

    const auto has_tag = [&](const dnmtools_command &a) {
      return a.tag == argv[1];
    };

    for (auto &g : command_groups) {
      const auto the_cmd = find_if(begin(g.second), end(g.second), has_tag);
      if (the_cmd != end(g.second)) return (*the_cmd)(argc, argv);
    }

    std::cerr << "ERROR: invalid command " << argv[1] << std::endl;

  }
  catch (const std::exception &e) {
    std::cerr << "ERROR:\t" << e.what() << endl;
    return EXIT_FAILURE;
  }
  return EXIT_SUCCESS;
}<|MERGE_RESOLUTION|>--- conflicted
+++ resolved
@@ -126,13 +126,11 @@
 int
 metagene(int argc, const char **argv);
 int
-<<<<<<< HEAD
 main_covered(int argc, const char **argv);
 int
 main_recovered(int argc, const char **argv);
-=======
+int
 kmersites(int argc, const char **argv);
->>>>>>> 7ae81701
 
 void
 print_help(
@@ -200,14 +198,10 @@
    {"lc",            "approximate line counts in a file", main_lc_approx},
    {"merge-bsrate",  "merge bisulfite conversion rates files from bsrate", main_merge_bsrate},
    {"merge",         "merge multiple counts files into a counts file or a table", main_merge_methcounts},
-<<<<<<< HEAD
    {"covered",       "filter a counts file for only covered sites", main_covered},
    {"recovered",     "replace missing sites in a counts file", main_recovered},
-   {"selectsites",   "sites inside a set of genomic intervals", main_selectsites}}}}}};
-=======
    {"selectsites",   "sites inside a set of genomic intervals", main_selectsites},
    {"kmersites",     "make track file for sites matching kmer", kmersites}}}}}};
->>>>>>> 7ae81701
 // clang-format on
 
     if (argc < 2) {
