/* nanocount: methylation counts for nanopore data; see docs for 'counts'
 * command for details.
 *
 * Copyright (C) 2025 Andrew D. Smith
 *
 * Author: Andrew D. Smith
 *
 * This program is free software: you can redistribute it and/or modify it
 * under the terms of the GNU General Public License as published by the Free
 * Software Foundation, either version 3 of the License, or (at your option)
 * any later version.
 *
 * This program is distributed in the hope that it will be useful, but WITHOUT
 * ANY WARRANTY; without even the implied warranty of MERCHANTABILITY or
 * FITNESS FOR A PARTICULAR PURPOSE.  See the GNU General Public License for
 * more details.
 */

#include <algorithm>
#include <array>
#include <cassert>
#include <cstdint>
#include <filesystem>
#include <fstream>
#include <iomanip>
#include <iostream>
#include <iterator>
#include <map>
#include <numeric>
#include <set>
#include <sstream>
#include <stdexcept>
#include <string>
#include <vector>

#include "OptionParser.hpp"
#include "bam_record_utils.hpp"
#include "counts_header.hpp"
#include "dnmt_error.hpp"

/* HTSlib */
#include <htslib/sam.h>

[[nodiscard]] inline bool
is_cytosine(const char c) {
  return c == 'c' || c == 'C';
}

[[nodiscard]] inline bool
is_guanine(const char c) {
  return c == 'g' || c == 'G';
}

[[nodiscard]] inline bool
is_thymine(const char c) {
  return c == 't' || c == 'T';
}

[[nodiscard]] inline bool
is_adenine(const char c) {
  return c == 'a' || c == 'A';
}

[[nodiscard]] inline bool
is_cpg(const std::string &s, const std::size_t i) {
  return i + 1 < std::size(s) && is_cytosine(s[i]) && is_guanine(s[i + 1]);
}

static void
read_fasta_file(const std::string &filename, std::vector<std::string> &names,
                std::vector<std::string> &sequences) {
  bamxx::bgzf_file in(filename, "r");
  if (!in)
    throw std::runtime_error("error opening genome file: " + filename);
  names.clear();
  sequences.clear();

  std::string line;
  while (getline(in, line)) {
    if (line[0] == '>') {
      const auto first_space = line.find_first_of(" \t", 1);
      if (first_space == std::string::npos)
        names.push_back(line.substr(1));
      else
        names.emplace_back(std::cbegin(line) + 1,
                           std::cbegin(line) + line.find_first_of(" \t", 1));
      sequences.emplace_back();
    }
    else
      sequences.back() += line;
  }
}

[[nodiscard]] static std::string
get_basecall_model(const bamxx::bam_header &hdr) {
  kstring_t ks{};

  ks = {0, 0, nullptr};
  const auto rg_ret = sam_hdr_find_line_pos(hdr.h, "RG", 0, &ks);
  if (rg_ret == -2)
    throw std::runtime_error("failure of sam_hdr_find_line_pos");
  if (rg_ret == -1)
    return {};
  ks_free(&ks);

  ks = {0, 0, nullptr};
  const auto ds_ret = sam_hdr_find_tag_pos(hdr.h, "RG", 0, "DS", &ks);
  if (ds_ret == -2)
    throw std::runtime_error("failure of sam_hdr_find_tag_pos");
  if (ds_ret == -1)
    return {};
  std::istringstream buffer(ks.s);
  ks_free(&ks);

  const std::vector<std::string> parts(
    (std::istream_iterator<std::string>(buffer)), {});

  std::string basecall_model;
  for (const auto &key_val : parts) {
    const auto equal_pos = key_val.find('=');
    if (equal_pos == std::string::npos)
      throw std::runtime_error("malformed DS key=val pair: " + key_val);
    if (key_val.substr(0, equal_pos) == "basecall_model")
      return key_val.substr(equal_pos + 1);
  }

  return {};
}

// ADS: here the std::uint16_t allows for up to 256 reads, each contributing up
// to 256 "counts" in the probability encoding.
typedef std::uint16_t count_type;

[[nodiscard]] static inline bool
eats_ref(const std::uint32_t c) {
  return bam_cigar_type(bam_cigar_op(c)) & 2;
}

[[nodiscard]] static inline bool
eats_query(const std::uint32_t c) {
  return bam_cigar_type(bam_cigar_op(c)) & 1;
}

/* The three functions below here should probably be moved into
   bsutils.hpp. I am not sure if the DDG function is needed, but it
   seems like if one considers strand, and the CHH is not symmetric,
   then one needs this. Also, Qiang should be consulted on this
   because he spent much time thinking about it in the context of
   plants. */
[[nodiscard]] static bool
is_chh(const std::string &s, const std::size_t i) {
  return i + 2 < std::size(s) && is_cytosine(s[i]) && !is_guanine(s[i + 1]) &&
         !is_guanine(s[i + 2]);
}

[[nodiscard]] static bool
is_ddg(const std::string &s, const std::size_t i) {
  return i + 2 < std::size(s) && !is_cytosine(s[i]) && !is_cytosine(s[i + 1]) &&
         is_guanine(s[i + 2]);
}

[[nodiscard]] static bool
is_c_at_g(const std::string &s, const std::size_t i) {
  return i + 2 < std::size(s) && is_cytosine(s[i]) && !is_cytosine(s[i + 1]) &&
         !is_guanine(s[i + 1]) && is_guanine(s[i + 2]);
}

/* Right now the CountSet objects below are much larger than they need
   to be, for the things we are computing. However, it's not clear
   that the minimum information would really put the memory
   requirement of the program into a more reasonable range, so keeping
   all the information seems reasonable. */
struct CountSet {
  static constexpr auto max_prob_repr = 256.0;
  [[nodiscard]] std::string
  tostring() const {
    // clang-format off
    std::ostringstream oss;
    oss << hydroxy_fwd << '\t' << hydroxy_rev << '\t'
        << methyl_fwd << '\t' << methyl_rev << '\t'
        << n_reads_fwd << '\t' << n_reads_rev << '\n';
    // clang-format on
    return oss.str();
  }
  void
  add_count_fwd(const std::uint8_t h, const std::uint8_t m) {
    hydroxy_fwd += h;
    methyl_fwd += m;
    ++n_reads_fwd;
  }
  void
  add_count_rev(const std::uint8_t h, const std::uint8_t m) {
    hydroxy_rev += h;
    methyl_rev += m;
    ++n_reads_rev;
  }
  [[nodiscard]] double
  get_hydroxy(const bool is_c) const {
    return (is_c ? hydroxy_fwd : hydroxy_rev) / max_prob_repr;
  }
  [[nodiscard]] double
  get_methyl(const bool is_c) const {
    return (is_c ? methyl_fwd : methyl_rev) / max_prob_repr;
  }
  [[nodiscard]] double
  get_mods(const bool is_c) const {
    return get_hydroxy(is_c) + get_methyl(is_c);
  }
  [[nodiscard]] double
  get_n_reads(const bool is_c) const {
    return is_c ? n_reads_fwd : n_reads_rev;
  }
  count_type hydroxy_fwd{0};
  count_type hydroxy_rev{0};
  count_type methyl_fwd{0};
  count_type methyl_rev{0};
  count_type n_reads_fwd{0};
  count_type n_reads_rev{0};
};

/* The "tag" returned by this function should be exclusive, so that
 * the order of checking conditions doesn't matter. There is also a
 * bit of a hack in that the unsigned "pos" could wrap, but this still
 * works as long as the chromosome size is not the maximum size of a
 * std::size_t.
 */
[[nodiscard]] static std::uint32_t
get_tag_from_genome(const std::string &s, const std::size_t pos) {
  if (is_cytosine(s[pos])) {
    if (is_cpg(s, pos))
      return 0;
    else if (is_chh(s, pos))
      return 1;
    else if (is_c_at_g(s, pos))
      return 2;
    else
      return 3;
  }
  if (is_guanine(s[pos])) {
    if (is_cpg(s, pos - 1))
      return 0;
    else if (is_ddg(s, pos - 2))
      return 1;
    else if (is_c_at_g(s, pos - 2))
      return 2;
    else
      return 3;
  }
  return 4;  // shouldn't be used for anything
}

enum class missing_code : std::uint8_t {
  unmodified = 0,
  unknown = 1,
};

static const char *tag_values[] = {
  "CpG",  // 0
  "CHH",  // 1
  "CXG",  // 2
  "CCG",  // 3
  "N",    // 4
};

template <typename T>
[[nodiscard]] static std::tuple<T, T, missing_code>
get_hydroxy_sites(const T mod_pos_beg, const T mod_pos_end) {
  static constexpr auto hydroxy_tag = "C+h";
  static constexpr auto hydroxy_tag_size = 3;
  if (mod_pos_beg == mod_pos_end)
    return {};
  auto hydroxy_beg = strstr(mod_pos_beg, hydroxy_tag);
  if (hydroxy_beg == mod_pos_end)
    return std::tuple<T, T, missing_code>{};
  auto hydroxy_end = std::find(hydroxy_beg, mod_pos_end, ';');
  if (hydroxy_end == mod_pos_end)
<<<<<<< HEAD
    return std::tuple<T, T, missing_code>{};
  hydroxy_beg += hydroxy_tag_size;
  const auto missing_status =
    *hydroxy_beg == '?' ? missing_code::unknown : missing_code::unmodified;
  hydroxy_beg += (*hydroxy_beg == '.' || *hydroxy_beg == '?');
  return std::tuple<T, T, missing_code>(hydroxy_beg, hydroxy_end,
                                        missing_status);
=======
    return std::tuple<T, T>{};
  hydroxy_beg += hydroxy_tag_size + 1;  // plus 1 for the [.?] char after C+h
  return std::tuple<T, T>(hydroxy_beg, hydroxy_end);
>>>>>>> 3a9cb535
}

template <typename T>
[[nodiscard]] static std::tuple<T, T, missing_code>
get_methyl_sites(const T mod_pos_beg, const T mod_pos_end) {
  static constexpr auto methyl_tag = "C+m";
  static constexpr auto methyl_tag_size = 3;
  if (mod_pos_beg == mod_pos_end)
    return {};
  auto methyl_beg = strstr(mod_pos_beg, methyl_tag);
  if (methyl_beg == mod_pos_end)
    return std::tuple<T, T, missing_code>{};
  auto methyl_end = std::find(methyl_beg, mod_pos_end, ';');
  if (methyl_end == mod_pos_end)
<<<<<<< HEAD
    return std::tuple<T, T, missing_code>{};
  methyl_beg += methyl_tag_size;
  const auto missing_status =
    *methyl_beg == '?' ? missing_code::unknown : missing_code::unmodified;
  methyl_beg += (*methyl_beg == '.' || *methyl_beg == '?');
  return std::tuple<T, T, missing_code>(methyl_beg, methyl_end, missing_status);
=======
    return std::tuple<T, T>{};
  methyl_beg += methyl_tag_size + 1;  // plus 1 for the [.?] char after C+h
  return std::tuple<T, T>(methyl_beg, methyl_end);
>>>>>>> 3a9cb535
}

[[nodiscard]] static std::tuple<char *, char *>
get_modification_positions(const bamxx::bam_rec &aln) {
  const auto mm_aux = bam_aux_get(aln.b, "MM");
  if (mm_aux == nullptr)
    return {};
  auto mod_pos_beg = bam_aux2Z(mm_aux);
  auto mod_pos_end = mod_pos_beg + std::strlen(mod_pos_beg);
  return {mod_pos_beg, mod_pos_end};
}

struct prob_counter {
<<<<<<< HEAD
  static constexpr auto n_prob_vals{256};
  std::array<std::uint64_t, n_prob_vals> meth_hist{};
  std::array<std::uint64_t, n_prob_vals> hydro_hist{};
=======
  static constexpr auto n_values = 256;
  std::array<std::uint64_t, n_values> meth_hist{};
  std::array<std::uint64_t, n_values> hydro_hist{};
>>>>>>> 3a9cb535
  std::string
  json() const {
    std::ostringstream oss;
    oss << R"({"methyl_hist":[)";
    for (auto i = 0; i < n_prob_vals; ++i) {
      if (i > 0)
        oss << ',';
      oss << R"(")" << meth_hist[i] << R"(")";
    }
    oss << R"(],"hydroxy_hist":[)";
<<<<<<< HEAD
    for (auto i = 0; i < n_prob_vals; ++i) {
=======
    for (auto i = 0; i < n_values; ++i) {
>>>>>>> 3a9cb535
      if (i > 0)
        oss << ',';
      oss << R"(")" << hydro_hist[i] << R"(")";
    }
    oss << R"(]})";
    return oss.str();
  }
};

template <typename T>
[[nodiscard]] static const auto
next_mod_pos(T &b, const T e) -> std::int32_t {
  const auto isdig = [](const auto x) {
    return std::isdigit(static_cast<unsigned char>(x));
  };
  b = std::find_if(b, e, isdig);
  if (b == e)
    return -1;
  auto r = atoi(b);
  b = std::find_if_not(b, e, isdig);
  return r;
};

struct mod_prob_buffer {
  static constexpr auto init_capacity{128 * 1024};

  std::vector<std::uint8_t> hydroxy_probs;
  std::vector<std::uint8_t> methyl_probs;
  prob_counter pc;

  mod_prob_buffer() {
    methyl_probs.reserve(init_capacity);
    hydroxy_probs.reserve(init_capacity);
  }

  bool
  set_probs(const bamxx::bam_rec &aln) {
    auto [mod_pos_beg, mod_pos_end] = get_modification_positions(aln);
    if (mod_pos_beg == nullptr)
      return false;
    auto [hydroxy_beg, hydroxy_end, hydroxy_missing_status] =
      get_hydroxy_sites(mod_pos_beg, mod_pos_end);
    if (hydroxy_beg == nullptr)
      return false;
    auto [methyl_beg, methyl_end, methyl_missing_status] =
      get_methyl_sites(mod_pos_beg, mod_pos_end);
    if (methyl_beg == nullptr)
      return false;

    // assume that hydroxy and methyl both point to CpG sites
    if (!std::equal(hydroxy_beg, hydroxy_end, methyl_beg, methyl_end))
      return false;

    const auto mod_prob = bam_aux_get(aln.b, "ML");
    if (mod_prob == nullptr)
      return false;

    // number of commas is number of hydroxy substrates = number of sites
    const auto n_mod_sites = std::count(hydroxy_beg, hydroxy_end, ',');

    // using hydroxy sites because they are the same as methyl sites
    std::int32_t delta = get_next_mod_pos(hydroxy_beg, hydroxy_end);

    const auto qlen = get_l_qseq(aln);
    const auto seq = bam_get_seq(aln);

    methyl_probs.clear();
    methyl_probs.resize(qlen, 0);

    hydroxy_probs.clear();
    hydroxy_probs.resize(qlen, 0);

<<<<<<< HEAD
    std::int32_t delta = next_mod_pos(hydroxy_beg, hydroxy_end);

    auto hydroxy_prob_idx = 0;           // start of modifications
    auto methyl_prob_idx = n_mod_sites;  // start methyl after hydroxy
=======
    auto hydroxy_prob_idx = 0;      // start of modifications
    auto methyl_prob_idx = n_cpgs;  // start methyl after hydroxy
>>>>>>> 3a9cb535

    if (bam_is_rev(aln)) {
      for (auto i = 0; i < qlen; ++i) {
        const auto nuc = seq_nt16_str[bam_seqi(seq, qlen - i - 1)];
        if (nuc == 'G') {
          // when delta hits 0 we have a site with mod probs
          if (delta == 0) {
            const std::uint8_t m_val = bam_auxB2i(mod_prob, methyl_prob_idx++);
            methyl_probs[i] = m_val;
            pc.meth_hist[m_val]++;

            const std::uint8_t h_val = bam_auxB2i(mod_prob, hydroxy_prob_idx++);
            hydroxy_probs[i] = h_val;
            pc.hydro_hist[h_val]++;
          }
          // ADS: add 'else' to use '?' and '.' properly
          --delta;
          if (delta < 0)
            delta = next_mod_pos(hydroxy_beg, hydroxy_end);
        }
      }
    }
    else {
      for (auto i = 0; i + 1 < qlen; ++i) {
        const auto nuc = seq_nt16_str[bam_seqi(seq, i)];
        if (nuc == 'C') {
          // when delta hits 0 we have a site with mod probs
          if (delta == 0) {
            const std::uint8_t m_val = bam_auxB2i(mod_prob, methyl_prob_idx++);
            methyl_probs[i] = m_val;
            pc.meth_hist[m_val]++;

            const std::uint8_t h_val = bam_auxB2i(mod_prob, hydroxy_prob_idx++);
            hydroxy_probs[i] = h_val;
            pc.hydro_hist[h_val]++;
          }
          // ADS: add 'else' to use '?' and '.' properly
          --delta;
          if (delta < 0)
            delta = next_mod_pos(hydroxy_beg, hydroxy_end);
        }
      }
    }
    return true;
  }
};

// clang-format off
static const std::uint8_t encoding[] = {
  4, 4, 4, 4, 4, 4, 4, 4, 4, 4, 4, 4, 4, 4, 4, 4,  // 16
  4, 4, 4, 4, 4, 4, 4, 4, 4, 4, 4, 4, 4, 4, 4, 4,  // 32
  4, 4, 4, 4, 4, 4, 4, 4, 4, 4, 4, 4, 4, 4, 4, 4,  // 48
  4, 4, 4, 4, 4, 4, 4, 4, 4, 4, 4, 4, 4, 4, 4, 4,  // 64
  4, 0, 4, 1, 4, 4, 4, 2, 4, 4, 4, 4, 4, 4, 4, 4,  // 80
  4, 4, 4, 4, 3, 4, 4, 4, 4, 4, 4, 4, 4, 4, 4, 4,  // 96
  4, 4, 4, 4, 4, 4, 4, 4, 4, 4, 4, 4, 4, 4, 4, 4,  // 112
  4, 4, 4, 4, 4, 4, 4, 4, 4, 4, 4, 4, 4, 4, 4, 4,  // 128
  4, 4, 4, 4, 4, 4, 4, 4, 4, 4, 4, 4, 4, 4, 4, 4,  // 144
  4, 4, 4, 4, 4, 4, 4, 4, 4, 4, 4, 4, 4, 4, 4, 4,  // 160
  4, 4, 4, 4, 4, 4, 4, 4, 4, 4, 4, 4, 4, 4, 4, 4,  // 176
  4, 4, 4, 4, 4, 4, 4, 4, 4, 4, 4, 4, 4, 4, 4, 4,  // 192
  4, 4, 4, 4, 4, 4, 4, 4, 4, 4, 4, 4, 4, 4, 4, 4,  // 208
  4, 4, 4, 4, 4, 4, 4, 4, 4, 4, 4, 4, 4, 4, 4, 4,  // 224
  4, 4, 4, 4, 4, 4, 4, 4, 4, 4, 4, 4, 4, 4, 4, 4,  // 240
  4, 4, 4, 4, 4, 4, 4, 4, 4, 4, 4, 4, 4, 4, 4, 4   // 256
};
static constexpr auto n_dinucs = 16u;
static const auto dinucs = std::vector{
  "AA", "AC", "AG", "AT",
  "CA", "CC", "CG", "CT",
  "GA", "GC", "GG", "GT",
  "TA", "TC", "TG", "TT",
};
// clang-format on

struct match_counter {
  static constexpr auto dinuc_combos = 256;
  typedef std::array<std::uint64_t, dinuc_combos> container;
  container pos{};
  container neg{};

  void
  add_fwd(const std::uint8_t r1, const std::uint8_t r2, const std::uint8_t q1,
          const std::uint8_t q2) {
    const auto r1e = encoding[r1];
    const auto r2e = encoding[r2];
    const auto q1e = encoding[q1];
    const auto q2e = encoding[q2];
    if ((r1e | r2e | q1e | q2e) & 4u)
      return;
    pos[(r1e * 64) + (r2e * 16) + (q1e * 4) + (q2e * 1)]++;
  }

  void
  add_rev(const std::uint8_t r1, const std::uint8_t r2, const std::uint8_t q1,
          const std::uint8_t q2) {
    const auto r1e = encoding[r1];
    const auto r2e = encoding[r2];
    const auto q1e = encoding[q1];
    const auto q2e = encoding[q2];
    if ((r1e | r2e | q1e | q2e) & 4u)
      return;
    neg[(r1e * 64) + (r2e * 16) + (q1e * 4) + (q2e * 1)]++;
  }

  [[nodiscard]] std::string
  tostring() const {
    std::ostringstream oss;
    oss << "target_query_fwd" << '\n';
    for (auto i = 0u; i < n_dinucs; ++i) {
      const auto beg = std::cbegin(pos) + (i * n_dinucs);
      oss << dinucs[i];
      for (auto itr = beg; itr != beg + n_dinucs; ++itr)
        oss << '\t' << *itr;
      oss << '\n';
    }
    oss << "target_query_rev" << '\n';
    for (auto i = 0u; i < n_dinucs; ++i) {
      const auto beg = std::cbegin(neg) + (i * n_dinucs);
      oss << dinucs[i];
      for (auto itr = beg; itr != beg + n_dinucs; ++itr)
        oss << '\t' << *itr;
      oss << '\n';
    }
    return oss.str();
  }

  [[nodiscard]] std::string
  json_row(const container::const_iterator beg) const {
    std::ostringstream oss;
    oss << "{";
    auto j = 0;
    for (auto itr = beg; itr != beg + n_dinucs; ++itr) {
      if (j > 0)
        oss << ",";
      oss << R"(")" << dinucs[j++] << R"(":")" << *itr << R"(")";
    }
    oss << "}";
    return oss.str();
  }

  [[nodiscard]] std::string
  json_table(const container &a) const {
    std::ostringstream oss;
    const auto beg = std::cbegin(a);
    oss << "{";
    for (auto i = 0u; i < n_dinucs; ++i) {
      if (i > 0)
        oss << ",";
      oss << R"(")" << dinucs[i] << R"(":)" << json_row(beg + (i * n_dinucs));
    }
    oss << "}";
    return oss.str();
  }

  [[nodiscard]] std::string
  json() const {
    // clang-format off
    return (std::ostringstream() << "{"
            << R"("map_fwd":)" << json_table(pos) << ","
            << R"("map_rev":)" << json_table(neg)
            << "}").str();
    // clang-format on
  }

  [[nodiscard]] std::string
  tostring_frac() const {
    static constexpr auto width = 8;
    static constexpr auto prec = 3;
    std::ostringstream oss;
    oss.precision(prec);
    oss.setf(std::ios::fixed, std::ios::floatfield);
    oss << "map_fwd\n";
    for (auto i = 0u; i < n_dinucs; ++i) {
      oss << dinucs[i];
      const auto beg = std::cbegin(pos) + (i * n_dinucs);
      const auto tot = std::max(std::accumulate(beg, beg + n_dinucs, 0.0), 1.0);
      for (auto itr = beg; itr != beg + n_dinucs; ++itr)
        oss << std::setw(width) << *itr / tot;
      oss << '\n';
    }
    oss << "map_ref\n";
    for (auto i = 0u; i < n_dinucs; ++i) {
      oss << dinucs[i];
      const auto beg = std::cbegin(neg) + (i * n_dinucs);
      const auto tot = std::max(std::accumulate(beg, beg + n_dinucs, 0.0), 1.0);
      for (auto itr = beg; itr != beg + n_dinucs; ++itr)
        oss << std::setw(width) << *itr / tot;
      oss << '\n';
    }
    return oss.str();
  }
};

static void
count_states_fwd(const bamxx::bam_rec &aln, std::vector<CountSet> &counts,
                 mod_prob_buffer &mod_buf, const std::string &chrom,
                 match_counter &mc) {
  /* Move through cigar, reference and read positions without
     inflating cigar or read sequence */
  const auto seq = bam_get_seq(aln);
  const auto beg_cig = bam_get_cigar(aln);
  const auto end_cig = beg_cig + get_n_cigar(aln);
  const auto end_ref = std::cend(chrom);

  auto rpos = get_pos(aln);
  auto ref_itr = std::cbegin(chrom) + rpos;

  if (!mod_buf.set_probs(aln))
    return;

  auto qpos = 0;                     // to match type with b->core.l_qseq
  auto q_lim = get_l_qseq(aln) - 1;  // if here, this is >= 0

  auto hydroxy_prob_itr = std::cbegin(mod_buf.hydroxy_probs);
  auto methyl_prob_itr = std::cbegin(mod_buf.methyl_probs);

  for (auto c_itr = beg_cig; c_itr != end_cig; ++c_itr) {
    const char op = bam_cigar_op(*c_itr);
    const std::uint32_t n = bam_cigar_oplen(*c_itr);
    if (eats_ref(op) && eats_query(op)) {
      const decltype(qpos) end_qpos = qpos + n;
      for (; qpos < end_qpos; ++qpos) {
        const auto r_nuc = *ref_itr++;
        if (qpos + 1 < end_qpos) {
          mc.add_fwd(r_nuc, ref_itr == end_ref ? 'N' : *ref_itr,
                     seq_nt16_str[bam_seqi(seq, qpos)],
                     qpos == q_lim ? 'N'
                                   : seq_nt16_str[bam_seqi(seq, qpos + 1)]);
        }
        counts[rpos++].add_count_fwd(*hydroxy_prob_itr, *methyl_prob_itr);
        ++methyl_prob_itr;
        ++hydroxy_prob_itr;
      }
    }
    else if (eats_query(op)) {
      qpos += n;
      methyl_prob_itr += n;
      hydroxy_prob_itr += n;
    }
    else if (eats_ref(op)) {
      rpos += n;
      ref_itr += n;
    }
  }
  // ADS: somehow previous code included a correction for rpos going
  // past the end of the chromosome; this should result at least in a
  // soft-clip by any mapper. I'm not checking it here as even if it
  // happens I don't want to terminate.
  assert(qpos == get_l_qseq(aln));
}

static void
count_states_rev(const bamxx::bam_rec &aln, std::vector<CountSet> &counts,
                 mod_prob_buffer &mod_buf, const std::string &chrom,
                 match_counter &mc) {
  /* Move through cigar, reference and (*backward*) through read
     positions without inflating cigar or read sequence */
  const auto seq = bam_get_seq(aln);
  const auto beg_cig = bam_get_cigar(aln);
  const auto end_cig = beg_cig + get_n_cigar(aln);
  const auto end_ref = std::cend(chrom);
  auto rpos = get_pos(aln);
  auto ref_itr = std::cbegin(chrom) + rpos;

  std::size_t qpos = get_l_qseq(aln);  // to match type with b->core.l_qseq
  std::size_t q_idx = 0;
  std::size_t l_qseq = get_l_qseq(aln);

  if (!mod_buf.set_probs(aln))
    return;

  auto hydroxy_prob_itr = std::cend(mod_buf.hydroxy_probs);
  auto methyl_prob_itr = std::cend(mod_buf.methyl_probs);

  if (qpos == 0)
    return;
  for (auto c_itr = beg_cig; c_itr != end_cig; ++c_itr) {
    const char op = bam_cigar_op(*c_itr);
    const std::uint32_t n = bam_cigar_oplen(*c_itr);
    if (eats_ref(op) && eats_query(op)) {
      assert(qpos >= n);
      const std::size_t end_qpos = qpos - n;  // to match type with qpos
      for (; qpos > end_qpos; --qpos) {
        const auto r_nuc = *ref_itr++;
        const auto q_nuc = seq_nt16_str[bam_seqi(seq, q_idx)];
        ++q_idx;
        if (end_qpos + 1 < qpos)
          mc.add_rev(r_nuc, ref_itr == end_ref ? 'N' : *ref_itr, q_nuc,
                     q_idx == l_qseq ? 'N'
                                     : seq_nt16_str[bam_seqi(seq, q_idx)]);
        --methyl_prob_itr;
        --hydroxy_prob_itr;
        counts[rpos++].add_count_rev(*hydroxy_prob_itr, *methyl_prob_itr);
      }
    }
    else if (eats_query(op)) {
      qpos -= n;
      q_idx += n;
      methyl_prob_itr -= n;
      hydroxy_prob_itr -= n;
    }
    else if (eats_ref(op)) {
      rpos += n;
      ref_itr += n;
    }
  }

  /* qpos is unsigned; would wrap around if < 0 */
  // ADS: Same as count_states_pos; see comment there
  assert(qpos == 0);
}

[[nodiscard]] static std::tuple<std::map<std::int32_t, std::size_t>,
                                std::set<std::int32_t>>
get_tid_to_idx(
  const bamxx::bam_header &hdr,
  const std::unordered_map<std::string, std::size_t> &name_to_idx) {
  std::set<std::int32_t> missing_tids;
  std::map<std::int32_t, std::size_t> tid_to_idx;
  for (std::int32_t i = 0; i < hdr.h->n_targets; ++i) {
    // "curr_name" gives a "tid_to_name" mapping allowing to jump
    // through "name_to_idx" and get "tid_to_idx"
    const std::string curr_name(hdr.h->target_name[i]);
    const auto name_itr(name_to_idx.find(curr_name));
    if (name_itr == std::cend(name_to_idx))
      missing_tids.insert(i);
    else
      tid_to_idx[i] = name_itr->second;
  }
  return std::tuple<std::map<std::int32_t, std::size_t>,
                    std::set<std::int32_t>>{tid_to_idx, missing_tids};
}

[[nodiscard]] static bool
consistent_targets(const bamxx::bam_header &hdr,
                   const std::map<std::int32_t, std::size_t> &tid_to_idx,
                   const std::vector<std::string> &names,
                   const std::vector<std::size_t> &sizes) {
  const std::size_t n_targets = hdr.h->n_targets;
  if (n_targets != std::size(names))
    return false;

  for (std::size_t tid = 0; tid < n_targets; ++tid) {
    const std::string tid_name_sam = sam_hdr_tid2name(hdr, tid);
    const std::size_t tid_size_sam = sam_hdr_tid2len(hdr, tid);
    const auto idx_itr = tid_to_idx.find(tid);
    if (idx_itr == std::cend(tid_to_idx))
      return false;
    const auto idx = idx_itr->second;
    if (tid_name_sam != names[idx] || tid_size_sam != sizes[idx])
      return false;
  }
  return true;
}

[[nodiscard]] static bool
consistent_existing_targets(
  const bamxx::bam_header &hdr,
  const std::map<std::int32_t, std::size_t> &tid_to_idx,
  const std::vector<std::string> &names,
  const std::vector<std::size_t> &sizes) {
  const std::size_t n_targets = hdr.h->n_targets;
  for (std::size_t tid = 0; tid < n_targets; ++tid) {
    const auto idx_itr = tid_to_idx.find(tid);
    if (idx_itr == std::cend(tid_to_idx))
      continue;
    const std::string tid_name_sam = sam_hdr_tid2name(hdr, tid);
    const std::size_t tid_size_sam = sam_hdr_tid2len(hdr, tid);
    const auto idx = idx_itr->second;
    if (tid_name_sam != names[idx] || tid_size_sam != sizes[idx])
      return false;
  }
  return true;
}

struct read_processor {
  static constexpr auto default_expected_basecall_model =
    "dna_r10.4.1_e8.2_400bps_hac@v4.3.0";

  bool verbose{};
  bool show_progress{};
  bool compress_output{};
  bool include_header{};
  bool require_covered{};
  bool symmetric{};
  bool cpg_only{};
  bool force{};
  std::uint32_t n_threads{1};
  int strand{0};
  std::string expected_basecall_model{};

  [[nodiscard]] std::string
  tostring() const {
    std::ostringstream oss;
    oss << std::boolalpha;
    oss << "[verbose: " << verbose << "]\n"
        << "[show_progress: " << show_progress << "]\n"
        << "[compress_output: " << compress_output << "]\n"
        << "[include_header: " << include_header << "]\n"
        << "[require_covered: " << require_covered << "]\n"
        << "[symmetric: " << symmetric << "]\n"
        << "[cpg_only: " << cpg_only << "]\n"
        << "[force: " << force << "]\n"
        << "[n_threads: " << n_threads << "]\n"
        << "[strand: " << strand << "]\n"
        << "[expected_basecall_model: " << expected_basecall_model_str()
        << "]\n";
    return oss.str();
  }

  read_processor() : expected_basecall_model{default_expected_basecall_model} {}

  [[nodiscard]] std::string
  expected_basecall_model_str() const {
    return expected_basecall_model.empty() ? "NA" : expected_basecall_model;
  }

  void
  output_skipped_chromosome(
    const std::int32_t tid,
    const std::map<std::int32_t, std::size_t> &tid_to_idx,
    const bamxx::bam_header &hdr,
    const std::vector<std::string>::const_iterator chroms_beg,
    const std::vector<std::size_t> &chrom_sizes, std::vector<CountSet> &counts,
    bamxx::bgzf_file &out) const {

    // get the index of the next chrom sequence
    const auto chrom_idx = tid_to_idx.find(tid);
    if (chrom_idx == std::cend(tid_to_idx)) {
      if (force)
        return;
      else
        throw std::runtime_error("chrom not found: " +
                                 sam_hdr_tid2name(hdr, tid));
    }

    const auto chrom_itr = chroms_beg + chrom_idx->second;

    // reset the counts
    counts.clear();
    counts.resize(chrom_sizes[chrom_idx->second]);

    // ADS: 'false' below for require_covered b/c these sites can't be covered.
    write_output(hdr, out, tid, *chrom_itr, counts);
  }

  void
  write_output_all(const bamxx::bam_header &hdr, bamxx::bgzf_file &out,
                   const std::int32_t tid, const std::string &chrom,
                   const std::vector<CountSet> &counts) const {
    static constexpr auto out_fmt = "%ld\t%c\t%s\t%.6g\t%d\t%.6g\t%.6g\n";
    static constexpr auto buf_size = 1024;
    char buffer[buf_size];

    // Put chrom name in buffer and then skip that part for each site because
    // it doesn't change.
    const auto chrom_name = sam_hdr_tid2name(hdr.h, tid);
    if (chrom_name == nullptr)
      throw std::runtime_error("failed to identify chrom for tid: " +
                               std::to_string(tid));
    const auto chrom_name_offset =
      std::snprintf(buffer, buf_size, "%s\t", chrom_name);
    if (chrom_name_offset < 0)
      throw std::runtime_error("failed to write to output buffer");
    auto buffer_after_chrom = buffer + chrom_name_offset;

    for (auto chrom_posn = 0ul; chrom_posn < std::size(chrom); ++chrom_posn) {
      const char base = chrom[chrom_posn];
      if (is_cytosine(base) || is_guanine(base)) {

        const std::uint32_t the_tag = get_tag_from_genome(chrom, chrom_posn);
        if (cpg_only && the_tag != 0)
          continue;

        const bool is_c = is_cytosine(base);

        const std::uint32_t n_reads = counts[chrom_posn].get_n_reads(is_c);
        if (require_covered && n_reads == 0)
          continue;
        const double denom = std::max(n_reads, 1u);
        const double hydroxy = counts[chrom_posn].get_hydroxy(is_c) / denom;
        const double methyl = counts[chrom_posn].get_methyl(is_c) / denom;
        const double mods = counts[chrom_posn].get_mods(is_c) / denom;

        // clang-format off
        const int r = std::snprintf(buffer_after_chrom,
                                    buf_size - chrom_name_offset,
                                    out_fmt,
                                    chrom_posn,
                                    is_c ? '+' : '-',
                                    tag_values[the_tag],
                                    mods,
                                    n_reads,
                                    hydroxy,
                                    methyl);
        // clang-format on

        if (r < 0)
          throw std::runtime_error("failed to write to output buffer");
        out.write(buffer);
      }
    }
  }

  void
  write_output_sym(const bamxx::bam_header &hdr, bamxx::bgzf_file &out,
                   const std::int32_t tid, const std::string &chrom,
                   const std::vector<CountSet> &counts) const {
    static constexpr auto out_fmt = "%ld\t+\tCpG\t%.6g\t%d\t%.6g\t%.6g\n";
    static constexpr auto buf_size = 1024;
    char buffer[buf_size];

    // Put chrom name in buffer and then skip that part for each site because
    // it doesn't change.
    const auto chrom_name = sam_hdr_tid2name(hdr.h, tid);
    if (chrom_name == nullptr)
      throw std::runtime_error("failed to identify chrom for tid: " +
                               std::to_string(tid));
    const auto chrom_name_offset =
      std::snprintf(buffer, buf_size, "%s\t", chrom_name);
    if (chrom_name_offset < 0)
      throw std::runtime_error("failed to write to output buffer");
    auto buffer_after_chrom = buffer + chrom_name_offset;

    bool prev_was_c{false};
    std::uint32_t n_reads_pos{};
    double hydroxy_pos{};
    double methyl_pos{};

    for (auto chrom_posn = 0ul; chrom_posn < std::size(chrom); ++chrom_posn) {
      const char base = chrom[chrom_posn];
      if (is_cytosine(base)) {
        prev_was_c = true;
        n_reads_pos = counts[chrom_posn].get_n_reads(true);
        hydroxy_pos = counts[chrom_posn].get_hydroxy(true);
        methyl_pos = counts[chrom_posn].get_methyl(true);
      }
      else {
        if (is_guanine(base) && prev_was_c) {
          const std::uint32_t n_reads_neg =
            counts[chrom_posn].get_n_reads(false);
          const double hydroxy_neg = counts[chrom_posn].get_hydroxy(false);
          const double methyl_neg = counts[chrom_posn].get_methyl(false);

          const auto n_reads = n_reads_pos + n_reads_neg;
          if (require_covered && n_reads == 0)
            continue;

          const double denom = std::max(n_reads, 1u);
          const auto hydroxy = (hydroxy_neg + hydroxy_pos) / denom;
          const auto methyl = (methyl_neg + methyl_pos) / denom;
          const auto mods = hydroxy + methyl;

          // clang-format off
          const int r = std::snprintf(buffer_after_chrom,
                                      buf_size - chrom_name_offset,
                                      out_fmt,
                                      chrom_posn - 1,  // for previous position
                                      mods,
                                      n_reads,
                                      hydroxy,
                                      methyl);
          // clang-format on

          if (r < 0)
            throw std::runtime_error("failed to write to output buffer");
          out.write(buffer);
        }
        prev_was_c = false;
      }
    }
  }

  void
  write_output(const bamxx::bam_header &hdr, bamxx::bgzf_file &out,
               const std::int32_t tid, const std::string &chrom,
               const std::vector<CountSet> &counts) const {
    if (symmetric)
      write_output_sym(hdr, out, tid, chrom, counts);
    else
      write_output_all(hdr, out, tid, chrom, counts);
  }

  [[nodiscard]] std::tuple<match_counter, prob_counter>
  operator()(const std::string &infile, const std::string &outfile,
             const std::string &chroms_file) const {
    // first get the chromosome names and sequences from the FASTA file
    std::vector<std::string> chroms, names;
    read_fasta_file(chroms_file, names, chroms);
    for (auto &i : chroms)
      std::transform(std::cbegin(i), std::cend(i), std::begin(i),
                     [](const char c) { return std::toupper(c); });
    if (verbose)
      std::cerr << "[n chroms in reference: " << std::size(chroms) << "]"
                << std::endl;
    const auto chroms_beg = std::cbegin(chroms);

    std::unordered_map<std::string, std::size_t> name_to_idx;
    std::vector<std::size_t> chrom_sizes(std::size(chroms), 0);
    for (std::size_t i = 0; i < std::size(chroms); ++i) {
      name_to_idx[names[i]] = i;
      chrom_sizes[i] = std::size(chroms[i]);
    }

    bamxx::bam_tpool tp(n_threads);  // Must be destroyed after hts

    // open the hts SAM/BAM input file and get the header
    bamxx::bam_in hts(infile);
    if (!hts)
      throw std::runtime_error("failed to open input file");
    // load the input file's header
    bamxx::bam_header hdr(hts);
    if (!hdr)
      throw std::runtime_error("failed to read header");

    auto [tid_to_idx, missing_tids] = get_tid_to_idx(hdr, name_to_idx);
    if (verbose)
      std::cerr << "[targets found: " << std::size(tid_to_idx) << "]\n"
                << "[missing targets: " << std::size(missing_tids) << "]\n";

    if (!force && !missing_tids.empty())
      throw std::runtime_error(
        "missing targets in reference and force not specified");

    if (!force && !consistent_targets(hdr, tid_to_idx, names, chrom_sizes))
      throw std::runtime_error("inconsistent reference genome information");

    if (force &&
        !consistent_existing_targets(hdr, tid_to_idx, names, chrom_sizes))
      throw std::runtime_error("inconsistent reference genome information");

    // open the output file
    const std::string output_mode = compress_output ? "w" : "wu";
    bamxx::bgzf_file out(outfile, output_mode);
    if (!out)
      throw std::runtime_error("error opening output file: " + outfile);

    // set the threads for the input file decompression
    if (n_threads > 1) {
      tp.set_io(hts);
      tp.set_io(out);
    }

    // validate the basecall model
    const auto basecall_model = get_basecall_model(hdr);
    if (verbose)
      std::cerr << "[observed basecall model: "
                << (basecall_model.empty() ? "NA" : basecall_model) << "]"
                << std::endl;
    if (!expected_basecall_model.empty() &&
        basecall_model != expected_basecall_model) {
      std::cerr << "failed to match basecall model:\n"
                << "observed="
                << (basecall_model.empty() ? "NA" : basecall_model) << "\n"
                << "expected=" << expected_basecall_model_str() << std::endl;
      return {{}, {}};
    }

    if (include_header)
      write_counts_header_from_bam_header(hdr, out);

    // this is where all the counts are accumulated
    std::vector<CountSet> counts;

    // now iterate over the reads, switching chromosomes and writing
    // output as needed
    bamxx::bam_rec aln;
    std::int32_t prev_tid = -1;

    std::vector<std::string>::const_iterator chrom_itr{};

    match_counter mc;
    mod_prob_buffer mod_buf;

    bool current_target_present = false;

    while (hts.read(hdr, aln)) {
      const std::int32_t tid = get_tid(aln);
      if (tid == -1)  // ADS: skip reads that have no tid -- they are not mapped
        continue;
      if (tid != prev_tid) {  // chrom changed, output results, get next chrom
        // write output if any; counts is empty on first and missing chroms
        if (!counts.empty())
          write_output(hdr, out, prev_tid, *chrom_itr, counts);
        // make sure reads are sorted chrom tid number in header
        if (tid < prev_tid) {
          const std::string message = "SAM file is not sorted "
                                      "previous tid: " +
                                      std::to_string(prev_tid) +
                                      " current tid: " + std::to_string(tid);
          throw std::runtime_error(message);
        }

        if (!require_covered)
          for (auto i = prev_tid + 1; i < tid; ++i)
            output_skipped_chromosome(i, tid_to_idx, hdr, chroms_beg,
                                      chrom_sizes, counts, out);

        // get the next chrom to process
        const auto chrom_idx = tid_to_idx.find(tid);
        current_target_present = (chrom_idx != std::cend(tid_to_idx));
        if (!force && !current_target_present)
          throw std::runtime_error("chromosome not found: " +
                                   std::string(sam_hdr_tid2name(hdr, tid)));

        if (show_progress && current_target_present)
          std::cerr << "processing " << sam_hdr_tid2name(hdr, tid) << std::endl;

        // reset the counts
        counts.clear();
        if (current_target_present) {
          // set size of counts if current target is present
          chrom_itr = chroms_beg + chrom_idx->second;
          counts.resize(chrom_sizes[chrom_idx->second]);

          const bool is_rev = bam_is_rev(aln);
          if (is_rev && strand != 1)
            count_states_rev(aln, counts, mod_buf, *chrom_itr, mc);
          if (!is_rev && strand != 2)
            count_states_fwd(aln, counts, mod_buf, *chrom_itr, mc);
        }
        prev_tid = tid;
      }
      if (current_target_present) {
        const bool is_rev = bam_is_rev(aln);
        if (is_rev && strand != 1)
          count_states_rev(aln, counts, mod_buf, *chrom_itr, mc);
        if (!is_rev && strand != 2)
          count_states_fwd(aln, counts, mod_buf, *chrom_itr, mc);
      }
    }
    if (!counts.empty())
      write_output(hdr, out, prev_tid, *chrom_itr, counts);

    // ADS: if some chroms might not be covered by reads, we have to iterate
    // over what remains
    if (!require_covered)
      for (auto i = prev_tid + 1; i < hdr.h->n_targets; ++i)
        output_skipped_chromosome(i, tid_to_idx, hdr, chroms_beg, chrom_sizes,
                                  counts, out);
    return std::tuple<match_counter, prob_counter>{mc, mod_buf.pc};
  }
};

[[nodiscard]] static auto
check_cpg_mods_rev(const bamxx::bam_rec &aln) -> bool {
  // ADS: should only have one function for both orientations
  const auto [mod_pos_beg, mod_pos_end] = get_modification_positions(aln);
  if (mod_pos_beg == nullptr)
    return true;
  auto [mod_beg, mod_end, _] = get_hydroxy_sites(mod_pos_beg, mod_pos_end);
  if (mod_beg == nullptr)
    return true;
  const auto n_mods = std::count(mod_beg, mod_end, ',');
  const auto qlen = get_l_qseq(aln);
  const auto seq = bam_get_seq(aln);
  std::uint32_t n_mods_at_cpg{};
  for (int qpos{}; qpos < qlen && mod_beg != mod_end;) {
    for (auto delta = next_mod_pos(mod_beg, mod_end); delta >= 0; --delta)
      for (char nuc{}; qpos < qlen && nuc != 'G'; ++qpos)
        nuc = seq_nt16_str[bam_seqi(seq, qlen - qpos - 1)];
    const auto next =
      qpos < qlen ? seq_nt16_str[bam_seqi(seq, qlen - qpos - 1)] : 0;
    n_mods_at_cpg += (next == 'C');
  }
  return n_mods_at_cpg == n_mods;
}

[[nodiscard]] static auto
check_cpg_mods_fwd(const bamxx::bam_rec &aln) -> bool {
  const auto [mod_pos_beg, mod_pos_end] = get_modification_positions(aln);
  if (mod_pos_beg == nullptr)
    return true;
  auto [mod_beg, mod_end, _] = get_hydroxy_sites(mod_pos_beg, mod_pos_end);
  if (mod_beg == nullptr)
    return true;
  const auto n_mods = std::count(mod_beg, mod_end, ',');
  const auto qlen = get_l_qseq(aln);
  const auto seq = bam_get_seq(aln);
  std::uint32_t n_mods_at_cpg{};
  for (int qpos{}; qpos < qlen && mod_beg != mod_end;) {
    for (auto delta = next_mod_pos(mod_beg, mod_end); delta >= 0; --delta)
      for (char nuc{}; qpos < qlen && nuc != 'C'; ++qpos)
        nuc = seq_nt16_str[bam_seqi(seq, qpos)];
    const auto next = qpos < qlen ? seq_nt16_str[bam_seqi(seq, qpos)] : 0;
    n_mods_at_cpg += (next == 'G');
  }
  return n_mods_at_cpg == n_mods;
}

[[nodiscard]] static auto
check_modification_sites(const std::string &infile,
                         const std::uint32_t n_reads_to_check) -> bool {
  bamxx::bam_in hts(infile);
  if (!hts)
    throw std::runtime_error("failed to open input file");
  // load the input file's header
  bamxx::bam_header hdr(hts);
  if (!hdr)
    throw std::runtime_error("failed to read header");

  std::uint32_t read_count{};
  std::uint32_t only_cpgs_counter{};

  bamxx::bam_rec aln;
  for (; hts.read(hdr, aln) && read_count < n_reads_to_check; ++read_count)
    only_cpgs_counter +=
      bam_is_rev(aln) ? check_cpg_mods_rev(aln) : check_cpg_mods_fwd(aln);
  return only_cpgs_counter == read_count;
}

int
main_nanocount(int argc, char *argv[]) {  // NOLINT
  static constexpr auto n_reads_to_check = 1000;
  try {

    read_processor rp;

    std::string chroms_file;
    std::string outfile;
    std::string stats_file;

    /****************** COMMAND LINE OPTIONS ********************/
    OptionParser opt_parse(std::filesystem::path{argv[0]}.filename(),
                           "get methylation levels from mapped nanopore reads",
                           "-c <chroms> <mapped-reads>");
    opt_parse.add_opt("threads", 't', "threads to use (few needed)", false,
                      rp.n_threads);
    opt_parse.add_opt("output", 'o', "output file name (default: stdout)",
                      false, outfile);
    opt_parse.add_opt("chrom", 'c', "reference genome file (FASTA format)",
                      true, chroms_file);
    opt_parse.add_opt("cpg-only", 'n', "print only CpG context cytosines",
                      false, rp.cpg_only);
    opt_parse.add_opt("sym", '\0', "collapse symmetric CpGs (implies -n)",
                      false, rp.symmetric);
    opt_parse.add_opt("require-covered", 'r', "only output covered sites",
                      false, rp.require_covered);
    opt_parse.add_opt("strand", '\0',
                      "strand-specific (1=forward, 2=reverse, 0=both)", false,
                      rp.strand);
    opt_parse.add_opt("stats", 's', "output summary stats in json format",
                      false, stats_file);
    opt_parse.add_opt("force", '\0', "skip consistency checks", false,
                      rp.force);
    opt_parse.add_opt("header", 'H', "add a header to identify the reference",
                      false, rp.include_header);
    opt_parse.add_opt("zip", 'z', "output gzip format", false,
                      rp.compress_output);
    opt_parse.add_opt("progress", '\0', "show progress", false,
                      rp.show_progress);
    opt_parse.add_opt("verbose", 'v', "print more run info", false, rp.verbose);
    std::vector<std::string> leftover_args;
    opt_parse.parse(argc, argv, leftover_args);
    if (opt_parse.about_requested() || opt_parse.help_requested() ||
        leftover_args.empty()) {
      std::cerr << opt_parse.help_message() << std::endl
                << opt_parse.about_message() << std::endl;
      return EXIT_SUCCESS;
    }
    if (opt_parse.option_missing()) {
      std::cerr << opt_parse.option_missing_message() << std::endl;
      return EXIT_SUCCESS;
    }
    const std::string mapped_reads_file = leftover_args.front();
    /****************** END COMMAND LINE OPTIONS *****************/

    if (rp.force)
      rp.expected_basecall_model.clear();

    if (rp.symmetric)
      rp.cpg_only = true;

    if (rp.n_threads <= 0)
      throw std::runtime_error("thread count cannot be negative");

    std::ostringstream cmd;
    std::copy(argv, argv + argc, std::ostream_iterator<const char *>(cmd, " "));

    // file types from HTSlib use "-" for the filename to go to stdout
    if (outfile.empty())
      outfile = "-";

    const auto mods_at_cpgs =
      check_modification_sites(mapped_reads_file, n_reads_to_check);

    if (rp.verbose)
      std::cerr << "[input BAM/SAM file: " << mapped_reads_file << "]\n"
                << "[output file: " << outfile << "]\n"
                << "[genome file: " << chroms_file << "]\n"
                << "[mods only at CpGs: " << mods_at_cpgs << "]\n"
                << rp.tostring();

    const auto [mc, pc] = rp(mapped_reads_file, outfile, chroms_file);
    if (!stats_file.empty()) {
      std::ofstream stats_out(stats_file);
      if (!stats_out)
        throw std::runtime_error("Error opening stats file: " + stats_file);
      stats_out << R"({"matches":)" << mc.json() << ","
                << R"("probabilities":)" << pc.json() << "}\n";
    }
  }
  catch (const std::exception &e) {
    std::cerr << e.what() << std::endl;
    return EXIT_FAILURE;
  }
  return EXIT_SUCCESS;
}<|MERGE_RESOLUTION|>--- conflicted
+++ resolved
@@ -274,7 +274,6 @@
     return std::tuple<T, T, missing_code>{};
   auto hydroxy_end = std::find(hydroxy_beg, mod_pos_end, ';');
   if (hydroxy_end == mod_pos_end)
-<<<<<<< HEAD
     return std::tuple<T, T, missing_code>{};
   hydroxy_beg += hydroxy_tag_size;
   const auto missing_status =
@@ -282,11 +281,6 @@
   hydroxy_beg += (*hydroxy_beg == '.' || *hydroxy_beg == '?');
   return std::tuple<T, T, missing_code>(hydroxy_beg, hydroxy_end,
                                         missing_status);
-=======
-    return std::tuple<T, T>{};
-  hydroxy_beg += hydroxy_tag_size + 1;  // plus 1 for the [.?] char after C+h
-  return std::tuple<T, T>(hydroxy_beg, hydroxy_end);
->>>>>>> 3a9cb535
 }
 
 template <typename T>
@@ -301,18 +295,12 @@
     return std::tuple<T, T, missing_code>{};
   auto methyl_end = std::find(methyl_beg, mod_pos_end, ';');
   if (methyl_end == mod_pos_end)
-<<<<<<< HEAD
     return std::tuple<T, T, missing_code>{};
   methyl_beg += methyl_tag_size;
   const auto missing_status =
     *methyl_beg == '?' ? missing_code::unknown : missing_code::unmodified;
   methyl_beg += (*methyl_beg == '.' || *methyl_beg == '?');
   return std::tuple<T, T, missing_code>(methyl_beg, methyl_end, missing_status);
-=======
-    return std::tuple<T, T>{};
-  methyl_beg += methyl_tag_size + 1;  // plus 1 for the [.?] char after C+h
-  return std::tuple<T, T>(methyl_beg, methyl_end);
->>>>>>> 3a9cb535
 }
 
 [[nodiscard]] static std::tuple<char *, char *>
@@ -326,15 +314,9 @@
 }
 
 struct prob_counter {
-<<<<<<< HEAD
-  static constexpr auto n_prob_vals{256};
-  std::array<std::uint64_t, n_prob_vals> meth_hist{};
-  std::array<std::uint64_t, n_prob_vals> hydro_hist{};
-=======
   static constexpr auto n_values = 256;
   std::array<std::uint64_t, n_values> meth_hist{};
   std::array<std::uint64_t, n_values> hydro_hist{};
->>>>>>> 3a9cb535
   std::string
   json() const {
     std::ostringstream oss;
@@ -345,11 +327,7 @@
       oss << R"(")" << meth_hist[i] << R"(")";
     }
     oss << R"(],"hydroxy_hist":[)";
-<<<<<<< HEAD
-    for (auto i = 0; i < n_prob_vals; ++i) {
-=======
     for (auto i = 0; i < n_values; ++i) {
->>>>>>> 3a9cb535
       if (i > 0)
         oss << ',';
       oss << R"(")" << hydro_hist[i] << R"(")";
@@ -422,15 +400,8 @@
     hydroxy_probs.clear();
     hydroxy_probs.resize(qlen, 0);
 
-<<<<<<< HEAD
-    std::int32_t delta = next_mod_pos(hydroxy_beg, hydroxy_end);
-
-    auto hydroxy_prob_idx = 0;           // start of modifications
-    auto methyl_prob_idx = n_mod_sites;  // start methyl after hydroxy
-=======
     auto hydroxy_prob_idx = 0;      // start of modifications
     auto methyl_prob_idx = n_cpgs;  // start methyl after hydroxy
->>>>>>> 3a9cb535
 
     if (bam_is_rev(aln)) {
       for (auto i = 0; i < qlen; ++i) {
