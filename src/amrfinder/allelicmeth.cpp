--- conflicted
+++ resolved
@@ -365,21 +365,11 @@
       counts = vector<PairStateCounter<unsigned short> >(chrom_sizes[chrom]);
       process_chrom(VERBOSE, chrom, epireads, cytosines, counts);
       convert_coordinates(VERBOSE, chroms_dir, fasta_suffix, cytosines);
-<<<<<<< HEAD
-
-      // output STILL assumes CpG ... probably should fix this soon
-      for (size_t i = 0; i < cytosines.size()-1; ++i)
-        out << cytosines[i].get_chrom() << "\t"
-            << cytosines[i].get_start() << "\t+\tCpG\t"
-            << cytosines[i].get_name() << endl;
-
-=======
       for (size_t i = 0; i < cytosines.size() - 1; ++i) {
         out << cytosines[i].get_chrom() << "\t"
             << cytosines[i].get_start() << "\t+\tCpG\t"
             << cytosines[i].get_name() << endl;
       }
->>>>>>> 646f327b
     }
   }
   catch (const runtime_error &e) {
